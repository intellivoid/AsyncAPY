--- conflicted
+++ resolved
@@ -13,18 +13,12 @@
 # Documentation
 
 __Warning__: This documentation is not always up to date and it's not as complete as the official one available [here](https://asyncapy.readthedocs.io)
-<<<<<<< HEAD
-
-=======
->>>>>>> 4d8fcc7d
 
 AsyncAPY is divided into two key components:
                             
 - The AsyncAPY **protocol**, a.k.a. `AsyncAProto`, which is AsyncAPY's application protocol, that handles incoming packets, fragmentation and stuff like that
 - The AsyncAPY **framework**, basically a wrapper around AsyncAProto and a customizable base class
             
-
-
 
 This documentation will face both components of the AsyncAPY library
 
